--- conflicted
+++ resolved
@@ -819,22 +819,11 @@
 
             25 => self.remove_key(arg1).into(),
             26 => {
-<<<<<<< HEAD
                 self.apps
                     .enter(appid, |app, _| {
                         if app.pending_tx.is_some() {
                             // Cannot support more than one pending tx per process.
-                            return CommandResult::failure(ErrorCode::BUSY);
-=======
-                let setup_tx = self.do_with_app(appid, |app| {
-                    if app.pending_tx.is_some() {
-                        // Cannot support more than one pending tx per process.
-                        return ReturnCode::EBUSY;
-                    }
-                    let next_tx = app.app_cfg.as_ref().and_then(|cfg| {
-                        if cfg.len() != 11 {
-                            return None;
->>>>>>> e5c422ba
+                            return Err(ErrorCode::BUSY);
                         }
                         let next_tx = app.app_cfg.map_or(None, |cfg| {
                             if cfg.len() != 11 {
@@ -860,28 +849,18 @@
                             }
                         });
                         if next_tx.is_none() {
-                            return CommandResult::failure(ErrorCode::INVAL);
+                            return Err(ErrorCode::INVAL);
                         }
-<<<<<<< HEAD
                         app.pending_tx = next_tx;
-
-                        self.do_next_tx_sync(appid).into()
+                        Ok(())
                     })
-                    .unwrap_or_else(|err| CommandResult::failure(err.into()))
-=======
-                    });
-                    if next_tx.is_none() {
-                        return ReturnCode::EINVAL;
-                    }
-                    app.pending_tx = next_tx;
-                    ReturnCode::SUCCESS
-                });
-                if setup_tx == ReturnCode::SUCCESS {
-                    self.do_next_tx_sync(appid)
-                } else {
-                    setup_tx
-                }
->>>>>>> e5c422ba
+                    .map_or_else(
+                        |err| CommandResult::failure(err.into()),
+                        |setup_tx| match setup_tx {
+                            Ok(_) => self.do_next_tx_sync(appid).into(),
+                            Err(e) => CommandResult::failure(e.into()),
+                        },
+                    )
             }
             _ => CommandResult::failure(ErrorCode::NOSUPPORT),
         }
