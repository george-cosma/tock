//! Driver for the HD44780 LCD screen.
//!
//! The LCD must be connected as shown here, because the pins of the LCD are
//! already defined in the kernel, and modifying them means re-compiling the
//! kernel with the modifications.
//!
//! This capsule takes an alarm, an array of pins and one buffer initialized
//! to 0.
//!
//! This capsule uses the TextScreen capsule and implements the TextScreen trait,
//! through which it can receive commands (specific driver commands or write
//! commands) and call specific callbacks (write_complete() or command_complete()).
//!
//! According to the HD44780 datasheet, there must be a delay between certain
//! operations on the device. Since there cannot be a delay while running on
//! kernel mode, the alarm is the best way to implement those delays. To
//! remember the state before and after each delay, the program will be a big
//! state-machine that goes through the possible states defined in the
//! LCDStatus enum. Also, after every command completed, a callback will be called
//! to the text_screen capsule, in order for this capsule to be able to receive new
//! commands. If a command is sent while this capsule is busy, it will return a
//! "EBUSY" code.

//! Usage
//! -----
//! ```rust
//! let lcd = components::hd44780::HD44780Component::new(mux_alarm).finalize(
//!     components::hd44780_component_helper!(
//!         stm32f429zi::tim2::Tim2,
//!         // rs pin
//!         gpio_ports.pins[5][13].as_ref().unwrap(),
//!         // en pin
//!         gpio_ports.pins[4][11].as_ref().unwrap(),
//!         // data 4 pin
//!         gpio_ports.pins[5][14].as_ref().unwrap(),
//!         // data 5 pin
//!         gpio_ports.pins[4][13].as_ref().unwrap(),
//!         // data 6 pin
//!         gpio_ports.pins[5][15].as_ref().unwrap(),
//!         // data 7 pin
//!         gpio_ports.pins[6][14].as_ref().unwrap()
//!     )
//! );
//!
//! let text_screen = components::text_screen::TextScreenComponent::new(board_kernel, lcd)
//!                 .finalize(components::screen_buffer_size!(64));
//! ```
//!
//! Author: Teona Severin <teona.severin9@gmail.com>

use core::cell::Cell;
use kernel::common::cells::{OptionalCell, TakeCell};
use kernel::hil::gpio;
<<<<<<< HEAD
use kernel::hil::time::{self, Alarm};
use kernel::{AppId, AppSlice, Callback, Grant, LegacyDriver, ReturnCode, SharedReadWrite};

/// Syscall driver number.

pub const DRIVER_NUM: usize = driver::NUM::Hd44780 as usize;
=======
use kernel::hil::text_screen::{TextScreen, TextScreenClient};
use kernel::hil::time::{self, Alarm, Frequency};
use kernel::ReturnCode;
>>>>>>> b614902f

/// commands
static LCD_CLEARDISPLAY: u8 = 0x01;
static LCD_ENTRYMODESET: u8 = 0x04;
static LCD_DISPLAYCONTROL: u8 = 0x08;
static LCD_FUNCTIONSET: u8 = 0x20;
static LCD_SETDDRAMADDR: u8 = 0x80;

/// flags for display entry mode
static LCD_ENTRYLEFT: u8 = 0x02;
static LCD_ENTRYSHIFTDECREMENT: u8 = 0x00;

/// flags for display on/off control
static LCD_DISPLAYON: u8 = 0x04;
static LCD_CURSORON: u8 = 0x02;
static LCD_BLINKON: u8 = 0x04;
static LCD_BLINKOFF: u8 = 0x00;

/// flags for function set
static LCD_8BITMODE: u8 = 0x10;
static LCD_4BITMODE: u8 = 0x00;
static LCD_2LINE: u8 = 0x08;
static LCD_1LINE: u8 = 0x00;
static LCD_5X8DOTS: u8 = 0x00;

pub static mut ROW_OFFSETS: [u8; 4] = [0; 4];

<<<<<<< HEAD
#[derive(Default)]
pub struct App {
    text_buffer: Option<AppSlice<SharedReadWrite, u8>>,
}

// The states the program can be in.
=======
/// The states the program can be in.
>>>>>>> b614902f
#[derive(Copy, Clone, PartialEq)]
enum LCDStatus {
    Idle,
    Begin0,
    Begin0_1,
    Begin1,
    Begin1_2,
    Begin2,
    Begin2_3,
    Begin3,
    Begin4,
    Begin5,
    Begin6,
    Begin7,
    Begin8,
    Begin9,
    Begin10,
    Begin11,
    Begin12,
    Printing,
    PulseLow,
    PulseHigh,
    Command,
    Clear,
}

pub struct HD44780<'a, A: Alarm<'a>> {
    rs_pin: &'a dyn gpio::Pin,
    en_pin: &'a dyn gpio::Pin,
    data_4_pin: &'a dyn gpio::Pin,
    data_5_pin: &'a dyn gpio::Pin,
    data_6_pin: &'a dyn gpio::Pin,
    data_7_pin: &'a dyn gpio::Pin,

    width: Cell<u8>,
    height: Cell<u8>,

    display_function: Cell<u8>,
    display_control: Cell<u8>,
    display_mode: Cell<u8>,
    num_lines: Cell<u8>,
    row_offsets: TakeCell<'static, [u8]>,

    alarm: &'a A,

    lcd_status: Cell<LCDStatus>,
    lcd_after_pulse_status: Cell<LCDStatus>,
    lcd_after_command_status: Cell<LCDStatus>,
    lcd_after_delay_status: Cell<LCDStatus>,
    command_to_finish: Cell<u8>,
<<<<<<< HEAD
    bytes_written: OptionalCell<usize>, //saves number of bytes written after an allow.
=======

    begin_done: Cell<bool>,
    initialized: Cell<bool>,

    text_screen_client: OptionalCell<&'a dyn TextScreenClient>,

    done_printing: Cell<bool>,

    write_buffer: TakeCell<'static, [u8]>,
    write_len: Cell<u8>,
    write_offset: Cell<u8>,
>>>>>>> b614902f
}

impl<'a, A: Alarm<'a>> HD44780<'a, A> {
    pub fn new(
        rs_pin: &'a dyn gpio::Pin,
        en_pin: &'a dyn gpio::Pin,
        data_4_pin: &'a dyn gpio::Pin,
        data_5_pin: &'a dyn gpio::Pin,
        data_6_pin: &'a dyn gpio::Pin,
        data_7_pin: &'a dyn gpio::Pin,
        row_offsets: &'static mut [u8],
        alarm: &'a A,
        width: u8,
        height: u8,
    ) -> HD44780<'a, A> {
        rs_pin.make_output();
        en_pin.make_output();
        data_4_pin.make_output();
        data_5_pin.make_output();
        data_6_pin.make_output();
        data_7_pin.make_output();
        let hd44780 = HD44780 {
            rs_pin: rs_pin,
            en_pin: en_pin,
            data_4_pin: data_4_pin,
            data_5_pin: data_5_pin,
            data_6_pin: data_6_pin,
            data_7_pin: data_7_pin,
            width: Cell::new(width),
            height: Cell::new(height),
            display_function: Cell::new(LCD_4BITMODE | LCD_1LINE | LCD_5X8DOTS),
            display_control: Cell::new(0),
            display_mode: Cell::new(0),
            num_lines: Cell::new(0),
            row_offsets: TakeCell::new(row_offsets),
            alarm: alarm,
            lcd_status: Cell::new(LCDStatus::Idle),
            lcd_after_pulse_status: Cell::new(LCDStatus::Idle),
            lcd_after_command_status: Cell::new(LCDStatus::Idle),
            lcd_after_delay_status: Cell::new(LCDStatus::Idle),
            command_to_finish: Cell::new(0),
<<<<<<< HEAD
            bytes_written: OptionalCell::empty(),
        }
=======
            begin_done: Cell::new(false),
            initialized: Cell::new(false),
            text_screen_client: OptionalCell::empty(),
            done_printing: Cell::new(false),
            write_buffer: TakeCell::empty(),
            write_len: Cell::new(0),
            write_offset: Cell::new(0),
        };
        hd44780.init(width, height);

        hd44780
>>>>>>> b614902f
    }

    /// `init()` initializes the functioning parameters and communication
    /// parameters of the LCD, according to its datasheet (HD44780).
    ///
    /// When the init is done, the screen capsule will receive a "screen_is_ready()"
    /// callback, in order to be able to receive other commands.
    ///
    /// `init()` is called after the capsule is instantiated:
    /// - hd44780.init(16,2);
    ///
    fn init(&self, col: u8, row: u8) {
        self.begin_done.set(false);
        self.width.set(col);
        self.height.set(row);

        if row > 1 {
            self.display_function
                .replace(self.display_function.get() | LCD_2LINE);
        }

        self.num_lines.replace(row);
        self.set_rows(0x00, 0x40, 0x00 + col, 0x40 + col);
    }

    pub fn screen_command(&self, command: usize, op: usize, value: u8) -> ReturnCode {
        if self.lcd_status.get() == LCDStatus::Idle {
            match command {
                1 => {
                    if op == 0 {
                        self.display_control.set(self.display_control.get() | value);
                    } else {
                        self.display_control
                            .set(self.display_control.get() & !value);
                    }
                    self.command_to_finish
                        .replace(LCD_DISPLAYCONTROL | self.display_control.get());
                    self.lcd_command(self.command_to_finish.get(), LCDStatus::Idle);
                    ReturnCode::SUCCESS
                }

                2 => {
                    self.lcd_clear(LCDStatus::Idle);
                    ReturnCode::SUCCESS
                }

                _ => ReturnCode::EINVAL,
            }
        } else {
            ReturnCode::EBUSY
        }
    }

    /// `set_rows()` sets initializing parameters for the communication.
    ///
    /// Example:
    ///  self.set_rows(0x00, 0x40, 0x00+col, 0x40+col);
    ///
    fn set_rows(&self, row0: u8, row1: u8, row2: u8, row3: u8) -> ReturnCode {
        self.row_offsets.map(|buffer| {
            buffer[0] = row0;
            buffer[1] = row1;
            buffer[2] = row2;
            buffer[3] = row3;
        });
        ReturnCode::SUCCESS
    }

    /// `pulse()` function starts executing the toggle needed by the device after
    /// each write operation, according to the HD44780 datasheet, figure 26,
    /// toggle that will be continued in the fired() function.
    ///
    /// As argument, there is:
    ///  - the status of the program after the process of pulse is done
    ///
    /// Example:
    ///  self.pulse(LCDStatus::Idle);
    ///
    fn pulse(&self, after_pulse_status: LCDStatus) {
        self.lcd_after_pulse_status.set(after_pulse_status);
        self.en_pin.clear();
        self.set_delay(500, LCDStatus::PulseLow);
    }

    /// `write_4_bits()` will either set or clear each data_pin according to the
    /// value to be written on the device.
    ///
    /// As arguments, there are:
    ///  - the value to be written
    ///  - the next status of the program after writing the value
    ///
    /// Example:
    ///  self.write_4_bits(27, LCDStatus::Idle);
    ///
    fn write_4_bits(&self, value: u8, next_status: LCDStatus) {
        if (value >> 0) & 0x01 != 0 {
            self.data_4_pin.set();
        } else {
            self.data_4_pin.clear();
        }

        if (value >> 1) & 0x01 != 0 {
            self.data_5_pin.set();
        } else {
            self.data_5_pin.clear();
        }

        if (value >> 2) & 0x01 != 0 {
            self.data_6_pin.set();
        } else {
            self.data_6_pin.clear();
        }

        if (value >> 3) & 0x01 != 0 {
            self.data_7_pin.set();
        } else {
            self.data_7_pin.clear();
        }

        self.pulse(next_status);
    }

<<<<<<< HEAD
    /* lcd_display will call lcd_command with certain arguments for the display
     * initialization.
     *
     * As argument, there is:
     *  - the status of the program after setting the display
     *
     * Example:
     *  self.lcd_display(LCDStatus::Idle);
     */
    fn lcd_display(&self, next_state: LCDStatus) {
        self.command_to_finish
            .set(LCD_DISPLAYCONTROL | self.display_control.get());
        self.lcd_command(LCD_DISPLAYCONTROL | self.display_control.get(), next_state);
    }

    /* lcd_command is the main funcion that communicates with the device, and
     * sends certain values received as arguments to the device (through
     * write_4_bits function). Due to the delays, the funcion is continued in
     * the alarm() function.
     *
     * As arguments, there are:
     *  - the value to be sent to the device
     *  - the next status of the program after sending the value
     *
     * Example:
     *  self.lcd_command(LCD_CLEARDISPLAY, LCDStatus::Clear);
     */
    fn lcd_command(&self, value: u8, next_state: LCDStatus) {
        self.lcd_after_command_status.set(next_state);
        self.command_to_finish.set(value);
        self.rs_pin.clear();
        self.write_4_bits(value >> 4, LCDStatus::Command);
    }

    /* lcd_clear clears the lcd and brings the cursor at position (0,0).
     *
     * As argument, there is:
     *  - the status of the program after clearing the display
     *
     * Example:
     *  self.clear(LCDStatus::Idle);
     */
    fn lcd_clear(&self, next_state: LCDStatus) {
        self.lcd_after_delay_status.set(next_state);
        self.lcd_command(LCD_CLEARDISPLAY, LCDStatus::Clear);
    }

    /* lcd_home clears the lcd and brings the cursor at position (0,0),
     * as lcd_clear.
     *
     * As argument, there is:
     *  - the status of the program after returning to home
     *
     * Example:
     *  self.home(LCDStatus::Idle);
     */
    fn lcd_home(&self, next_state: LCDStatus) {
        self.lcd_after_delay_status.set(next_state);
        self.lcd_command(LCD_CLEARDISPLAY, LCDStatus::Home);
    }

    /* set_delay sets an alarm and saved the next state after that.
     *
     * As argument, there are:
     *  - the duration of the alarm:
     *      - 10 means 100 ms
     *      - 100 means 10 ms
     *      - 500 means 2 ms
     *  - the status of the program after the alarm fires
     *
     * Example:
     *  self.set_delay(10, LCDStatus::Idle);
     */
    fn set_delay(&self, timer: u32, next_status: LCDStatus) {
        self.lcd_status.set(next_status);
        let interval = A::ticks_from_us(1000000 / timer);
        self.alarm.set_alarm(self.alarm.now(), interval);
    }

    /* check_buffer checks if there is enough space available on the buffer
     * for the last command sent from userspace.
     *
     * Example: self.check_buffer();
     */
    fn check_buffer(&self, to_check: usize) -> i16 {
        let current_len = self.command_len.get() as usize;
        if current_len > 197 {
            // debug!("current_len from check_buffer {}", current_len);
        }
        if current_len >= BUFSIZE {
            BUFFER_FULL
        } else if current_len + to_check > BUFSIZE {
            (BUFSIZE - current_len) as i16
        } else {
            to_check as i16
        }
    }
}

impl<'a, A: Alarm<'a>> LegacyDriver for HD44780<'a, A> {
    /* Send a buffer to be displayed on the LCD device. The buffer is fully
     * saved in the command buffer if there are enough empty slots left, or
     * partially saved until the buffer gets full.
     *
     *  * As arguments, there are:
     *  - the driver number
     *  - the allow command number
     *  - pointer to the buffer to be sent
     *
     * Return: Success - buffer saved. use command 10 to retrieve the number of bytes written
     *         ENOSUPPORT - the allow_num is not 1, so the syscall was mistaken
     *
     * Example:
     *
     * // save a Begin command with 16 and 1 as arguments
     * char buffer[128];
     * int ret = allow(DRIVER_LCD_NUM, 1, (void *) buffer, 0);
     */
    fn allow_readwrite(
        &self,
        appid: AppId,
        allow_num: usize,
        slice: Option<AppSlice<SharedReadWrite, u8>>,
    ) -> ReturnCode {
        let mut ret = 0;
        let mut partial: bool = false;
        match allow_num {
            0 => self
                .apps
                .enter(appid, |app, _| {
                    if let Some(ref s) = slice {
                        /* check to see how many empty slots are and how much
                         * can be written to the buffer
                         */
                        ret = self.check_buffer(s.len());
                        match ret {
                            BUFFER_FULL => {
                                self.handle_commands();
                                self.bytes_written.set(ALLOW_BAD_VALUE);
                                return ReturnCode::SUCCESS;
                            }
                            _ => {
                                if ret != s.len() as i16 {
                                    partial = true;
                                }
                            }
                        }
                        /* go through the buffer received and save in the command
                         * buffer the values to be displayed on the device (those
                         * values are lower than 128 and will be saved exactly as
                         * they are)
                         */
                        let mut leng = self.command_len.get() as usize;
                        self.command_buffer.map(|buffer| {
                            for byte in s.iter() {
                                if partial == true {
                                    if leng >= BUFSIZE {
                                        break;
                                    }
                                }
                                buffer[leng] = *byte;
                                leng += 1;
                            }
                        });
                        self.command_len.replace(leng as u8);
                    };
                    app.text_buffer = slice;
                    self.handle_commands();
                    self.bytes_written.set(ret as usize);
                    ReturnCode::SUCCESS
                })
                .unwrap_or_else(|err| err.into()),
            _ => ReturnCode::ENOSUPPORT,
        }
    }

    /* Save any setup command in the command buffer. The commands are detailed
     * at the beginning of the capsule and saved in the buffer according to the
     * arguments. All the commands sent through the `command` syscall will be
     * saved in the buffer using values bigger than 128.
     *
     * As arguments, there are:
     *  - the driver number
     *  - the command number, that defines what command was sent
     *  - two optional arguments that are used when needed
     *
     * Return: SUCCES - the command was saved successfully
     *         EBUSY - there are no empty slots in the buffer for the command
     *
     * Example:
     * #define DRIVER_LCD_NUM 0x80005
     *
     * // save a Begin command with 16 and 1 as arguments
     * int ret = command(DRIVER_LCD_NUM, 0, 16, 1);
     */
    fn command(&self, command_num: usize, data_1: usize, data_2: usize, _: AppId) -> ReturnCode {
        /* check to see how many slots we need in the command buffer for the
         * request
         */
        let mut to_check: usize = 1;
        if command_num == 0 || command_num == 1 {
            to_check = 3;
        }
        let ret = self.check_buffer(to_check);
        /* return EBUSY if there is no space in the buffer */
        if ret == BUFFER_FULL || ret != to_check as i16 {
            self.handle_commands();
            return ReturnCode::EBUSY;
        }
        match command_num {
            /* Save a Begin command and the two arguments */
            0 => {
                let mut index = self.command_len.get() as usize;
                self.command_buffer.map(|buffer| {
                    buffer[index] = BEGIN;
                    index += 1;
                    buffer[index] = data_1 as u8;
                    index += 1;
                    buffer[index] = data_2 as u8;
                    index += 1;
                });
                self.command_len.replace(index as u8);
                self.handle_commands();

                ReturnCode::SUCCESS
            }

            /* Save a Set_cursor command and the two arguments */
            1 => {
                let mut index = self.command_len.get() as usize;

                self.command_buffer.map(|buffer| {
                    buffer[index] = SET_CURSOR;
                    index += 1;
                    buffer[index] = data_1 as u8;
                    index += 1;
                    buffer[index] = data_2 as u8;
                    index += 1;
                });
                self.command_len.replace(index as u8);
                self.handle_commands();
                ReturnCode::SUCCESS
            }

            /* Save a Home command */
            2 => {
                let mut index = self.command_len.get() as usize;

                self.command_buffer.map(|buffer| {
                    buffer[index] = HOME;
                    index += 1;
                });
                self.command_len.replace(index as u8);
                self.handle_commands();
                ReturnCode::SUCCESS
            }

            /* Save a Clear command */
            3 => {
                let mut index = self.command_len.get() as usize;

                self.command_buffer.map(|buffer| {
                    buffer[index] = CLEAR;
                    index += 1;
                });
                self.command_len.replace(index as u8);
                self.handle_commands();
                ReturnCode::SUCCESS
            }

            /* Save a Left_to_right or Right_to_left command */
            4 => {
                let mut index = self.command_len.get() as usize;
                match data_1 {
                    /* Left_to_right */
                    0 => {
                        self.command_buffer.map(|buffer| {
                            buffer[index] = LEFT_TO_RIGHT;
                            index += 1;
                        });
                    }

                    /* Right_to_left */
                    1 => {
                        self.command_buffer.map(|buffer| {
                            buffer[index] = RIGHT_TO_LEFT;
                            index += 1;
                        });
                    }

                    _ => {}
                }
                self.command_len.replace(index as u8);
                self.handle_commands();
                ReturnCode::SUCCESS
            }

            /* Save an Autoscroll or a No_autoscroll command */
            5 => {
                let mut index = self.command_len.get() as usize;
                match data_1 {
                    /* Autoscroll */
                    0 => {
                        self.command_buffer.map(|buffer| {
                            buffer[index] = AUTOSCROLL;
                            index += 1;
                        });
                    }

                    /* No_autoscroll */
                    1 => {
                        self.command_buffer.map(|buffer| {
                            buffer[index] = NO_AUTOSCROLL;
                            index += 1;
                        });
                    }
                    _ => {}
                }
                self.command_len.replace(index as u8);
                self.handle_commands();
                ReturnCode::SUCCESS
            }

            /* Save a Cursor or a No_cursor command */
            6 => {
                let mut index = self.command_len.get() as usize;
                match data_1 {
                    /* Cursor */
                    0 => {
                        self.command_buffer.map(|buffer| {
                            buffer[index] = CURSOR;
                            index += 1;
                        });
                    }

                    /* No_cursor */
                    1 => {
                        self.command_buffer.map(|buffer| {
                            buffer[index] = NO_CURSOR;
                            index += 1;
                        });
                    }
                    _ => {}
                }
                self.command_len.replace(index as u8);
                self.handle_commands();
                ReturnCode::SUCCESS
            }

            /* Save a Display or a No_display command */
            7 => {
                let mut index = self.command_len.get() as usize;
                match data_1 {
                    /* Display */
                    0 => {
                        self.command_buffer.map(|buffer| {
                            buffer[index] = DISPLAY;
                            index += 1;
                        });
                    }

                    /* No_display */
                    1 => {
                        self.command_buffer.map(|buffer| {
                            buffer[index] = NO_DISPLAY;
                            index += 1;
                        });
                    }
                    _ => {}
                }
                self.command_len.replace(index as u8);
                self.handle_commands();
                ReturnCode::SUCCESS
            }

            /* Save a Blink or a No_blink command */
            8 => {
                let mut index = self.command_len.get() as usize;
                match data_1 {
                    /* Blink */
                    0 => {
                        self.command_buffer.map(|buffer| {
                            buffer[index] = BLINK;
                            index += 1;
                        });
                    }

                    /* No_blink */
                    1 => {
                        self.command_buffer.map(|buffer| {
                            buffer[index] = NO_BLINK;
                            index += 1;
                        });
                    }
                    _ => {}
                }
                self.command_len.replace(index as u8);
                self.handle_commands();
                ReturnCode::SUCCESS
            }

            /* Save a Scroll_display_left or a Scroll_display_right command */
            9 => {
                let mut index = self.command_len.get() as usize;
                match data_1 {
                    /* Scroll_display_left */
                    0 => {
                        self.command_buffer.map(|buffer| {
                            buffer[index] = SCROLL_DISPLAY_LEFT;
                            index += 1;
                        });
                    }

                    /* Scroll_display_right */
                    1 => {
                        self.command_buffer.map(|buffer| {
                            buffer[index] = SCROLL_DISPLAY_RIGHT;
                            index += 1;
                        });
                    }
                    _ => {}
                }
                self.command_len.replace(index as u8);
                self.handle_commands();
                ReturnCode::SUCCESS
            }

            /* Get the number of bytes written by the last allow.
             * Only works once, the value is cleared once read.
             * */
            10 => match self.bytes_written.take() {
                Some(v) => ReturnCode::SuccessWithValue { value: v },
                None => ReturnCode::EALREADY,
            },

            /* default */
            _ => ReturnCode::ENOSUPPORT,
        }
    }

    /* subscribe syscall not implemented
     *
     * Returns always ENOSUPORT.
     */
    fn subscribe(
        &self,
        _subscribe_num: usize,
        _callback: Option<Callback>,
        _app_id: AppId,
    ) -> ReturnCode {
        ReturnCode::ENOSUPPORT
    }
}

impl<'a, A: Alarm<'a>> time::AlarmClient for HD44780<'a, A> {
    /* alarm() is called after each alarm finished, and depending on the
     * current state of the program, the next step in being decided.
     */
    fn alarm(&self) {
=======
    /// `continue_ops()` is called after an alarm is fired and continues to
    /// execute the command from the state it was left in before the alarm
    fn continue_ops(&self) {
>>>>>>> b614902f
        let state = self.lcd_status.get();

        match state {
            // the execution of a command was just finished and a callback to the
            // screen capsule will be sent (according to the command type)
            LCDStatus::Idle => {
                self.text_screen_client.map(|client| {
                    if self.begin_done.get() {
                        self.begin_done.set(false);
                        self.initialized.set(true);
                        client.command_complete(ReturnCode::SUCCESS);
                    } else if self.write_len.get() > 0 {
                        self.write_character();
                    } else if self.done_printing.get() {
                        self.done_printing.set(false);
                        if self.write_buffer.is_some() {
                            self.write_buffer
                                .take()
                                .map(|buffer| client.write_complete(buffer, ReturnCode::SUCCESS));
                        }
                    } else {
                        client.command_complete(ReturnCode::SUCCESS);
                    }
                });
            }

            LCDStatus::Begin0 => {
                self.rs_pin.clear();
                self.en_pin.clear();

                if (self.display_function.get() & LCD_8BITMODE) == 0 {
                    self.write_4_bits(0x03, LCDStatus::Begin0_1);
                } else {
                    self.rs_pin.clear();
                    self.lcd_command(
                        (LCD_FUNCTIONSET | self.display_function.get()) >> 4,
                        LCDStatus::Begin4,
                    );
                }
            }

            LCDStatus::Begin0_1 => {
                self.set_delay(200, LCDStatus::Begin1);
            }

            LCDStatus::Begin1 => {
                self.write_4_bits(0x03, LCDStatus::Begin1_2);
            }

            LCDStatus::Begin1_2 => {
                self.set_delay(200, LCDStatus::Begin2);
            }

            LCDStatus::Begin2 => {
                self.write_4_bits(0x03, LCDStatus::Begin2_3);
            }

            LCDStatus::Begin2_3 => {
                self.set_delay(500, LCDStatus::Begin3);
            }

            LCDStatus::Begin3 => {
                self.write_4_bits(0x02, LCDStatus::Begin9);
            }

            LCDStatus::Begin4 => {
                self.command_to_finish
                    .set(LCD_FUNCTIONSET | self.display_function.get());
                self.lcd_command(
                    LCD_FUNCTIONSET | self.display_function.get(),
                    LCDStatus::Begin5,
                );
            }

            LCDStatus::Begin5 => self.set_delay(200, LCDStatus::Begin6),

            LCDStatus::Begin6 => {
                self.lcd_command(
                    LCD_FUNCTIONSET | self.display_function.get(),
                    LCDStatus::Begin7,
                );
            }

            LCDStatus::Begin7 => {
                self.set_delay(500, LCDStatus::Begin8);
            }

            LCDStatus::Begin8 => {
                self.lcd_command(
                    LCD_FUNCTIONSET | self.display_function.get(),
                    LCDStatus::Begin9,
                );
            }

            LCDStatus::Begin9 => {
                self.command_to_finish
                    .set(LCD_FUNCTIONSET | self.display_function.get());
                self.lcd_command(
                    LCD_FUNCTIONSET | self.display_function.get(),
                    LCDStatus::Begin10,
                );
            }

            LCDStatus::Begin10 => {
                self.display_control
                    .set(LCD_DISPLAYON | LCD_CURSORON | LCD_BLINKOFF);
                self.lcd_display(LCDStatus::Begin11);
            }

            LCDStatus::Begin11 => {
                self.lcd_clear(LCDStatus::Begin12);
            }

            LCDStatus::Begin12 => {
                self.display_mode
                    .set(LCD_ENTRYLEFT | LCD_ENTRYSHIFTDECREMENT);
                self.command_to_finish
                    .set(LCD_ENTRYMODESET | self.display_mode.get());
                self.begin_done.set(true);
                self.lcd_command(self.command_to_finish.get(), LCDStatus::Idle);
            }

            LCDStatus::Clear => {
                self.set_delay(500, self.lcd_after_delay_status.get());
            }

            LCDStatus::Printing => {
                self.write_4_bits(self.command_to_finish.get(), LCDStatus::Idle);
            }

            LCDStatus::PulseLow => {
                self.en_pin.set();
                self.set_delay(500, LCDStatus::PulseHigh);
            }

            LCDStatus::Command => {
                self.write_4_bits(
                    self.command_to_finish.get(),
                    self.lcd_after_command_status.get(),
                );
            }

            LCDStatus::PulseHigh => {
                self.en_pin.clear();
                self.set_delay(500, self.lcd_after_pulse_status.get());
            }
        }
    }

    /// `lcd_display()` will call lcd_command with certain arguments for the display
    /// initialization.
    ///
    /// As argument, there is:
    ///  - the status of the program after setting the display
    ///
    /// Example:
    ///  self.lcd_display(LCDStatus::Idle);
    ///
    fn lcd_display(&self, next_state: LCDStatus) {
        self.command_to_finish
            .set(LCD_DISPLAYCONTROL | self.display_control.get());
        self.lcd_command(LCD_DISPLAYCONTROL | self.display_control.get(), next_state);
    }

    /// `lcd_command()` is the main funcion that communicates with the device, and
    /// sends certain values received as arguments to the device (through
    /// write_4_bits function). Due to the delays, the funcion is continued in
    /// the fired() function.
    ///
    /// As arguments, there are:
    ///  - the value to be sent to the device
    ///  - the next status of the program after sending the value
    ///
    /// Example:
    ///  self.lcd_command(LCD_CLEARDISPLAY, LCDStatus::Clear);
    ///
    fn lcd_command(&self, value: u8, next_state: LCDStatus) {
        self.lcd_after_command_status.set(next_state);
        self.command_to_finish.set(value);
        self.rs_pin.clear();
        self.write_4_bits(value >> 4, LCDStatus::Command);
    }

    /// `lcd_clear()` clears the lcd and brings the cursor at position (0,0).
    ///
    /// As argument, there is:
    ///  - the status of the program after clearing the display
    ///
    /// Example:
    ///  self.clear(LCDStatus::Idle);
    ///
    fn lcd_clear(&self, next_state: LCDStatus) {
        self.lcd_after_delay_status.set(next_state);
        self.lcd_command(LCD_CLEARDISPLAY, LCDStatus::Clear);
    }

    /// `set_delay()` sets an alarm and saved the next state after that.
    ///
    /// As argument, there are:
    ///  - the duration of the alarm:
    ///      - 10 means 100 ms
    ///      - 100 means 10 ms
    ///      - 500 means 2 ms
    ///  - the status of the program after the alarm fires
    ///
    /// Example:
    ///  self.set_delay(10, LCDStatus::Idle);
    ///
    fn set_delay(&self, timer: u32, next_status: LCDStatus) {
        self.lcd_status.set(next_status);
        self.alarm.set_alarm(
            self.alarm.now(),
            A::Ticks::from(<A::Frequency>::frequency() / timer),
        );
    }

    /// `write_character()` will send the next character to be written on the
    /// LCD display. The character is saved in the "write_buffer" buffer.
    ///
    /// Example:
    /// - self.write_character();
    ///
    fn write_character(&self) {
        let offset = self.write_offset.get() as usize;
        let mut value = 0;
        self.write_buffer.map(|buffer| {
            value = buffer[offset];
        });
        self.done_printing.set(false);
        self.write_offset.set(self.write_offset.get() + 1);
        self.write_len.set(self.write_len.get() - 1);
        if self.write_len.get() == 0 {
            self.done_printing.set(true);
        }
        self.rs_pin.set();
        self.command_to_finish.set(value);
        self.write_4_bits(value >> 4, LCDStatus::Printing);
    }

    /// `set_cursor()` sends a command to the LCD display about the position for
    /// the cursor to be set to.
    ///
    /// As argument, there are:
    /// - the column for the position
    /// - the row for the position
    ///
    /// Example:
    /// - self.set_cursor(16,2);
    ///
    fn set_cursor(&self, col: u8, row: u8) {
        let mut value: u8 = 0;
        self.row_offsets.map(|buffer| {
            value = buffer[row as usize];
        });
        self.command_to_finish
            .replace(LCD_SETDDRAMADDR | (col + value));
        self.lcd_command(self.command_to_finish.get(), LCDStatus::Idle);
    }
}

impl<'a, A: Alarm<'a>> time::AlarmClient for HD44780<'a, A> {
    /// `alarm()` is called after each alarm finished, and depending on the
    /// current state of the program, the next step in being decided.
    fn alarm(&self) {
        self.continue_ops();
    }
}

impl<'a, A: Alarm<'a>> TextScreen<'a> for HD44780<'a, A> {
    fn get_size(&self) -> (usize, usize) {
        (16, 2)
    }

    fn print(&self, buffer: &'static mut [u8], len: usize) -> ReturnCode {
        if self.lcd_status.get() == LCDStatus::Idle {
            self.write_buffer.replace(buffer);
            self.write_len.replace(len as u8);
            self.write_offset.set(0);
            self.write_character();
            ReturnCode::SUCCESS
        } else {
            ReturnCode::EBUSY
        }
    }

    fn set_cursor(&self, x_position: usize, y_position: usize) -> ReturnCode {
        if self.lcd_status.get() == LCDStatus::Idle {
            let mut line_number: u8 = y_position as u8;
            if line_number >= 4 {
                line_number = 3;
            }

            if line_number >= self.num_lines.get() {
                line_number = self.num_lines.get() - 1;
            }

            self.set_cursor(x_position as u8, line_number);
            ReturnCode::SUCCESS
        } else {
            ReturnCode::EBUSY
        }
    }

    fn hide_cursor(&self) -> ReturnCode {
        self.screen_command(1, 1, LCD_CURSORON)
    }

    fn show_cursor(&self) -> ReturnCode {
        self.screen_command(1, 0, LCD_CURSORON)
    }

    fn blink_cursor_on(&self) -> ReturnCode {
        self.screen_command(1, 0, LCD_BLINKON)
    }

    fn blink_cursor_off(&self) -> ReturnCode {
        self.screen_command(1, 1, LCD_BLINKON)
    }

    fn display_on(&self) -> ReturnCode {
        if !self.initialized.get() {
            if self.lcd_status.get() == LCDStatus::Idle {
                self.set_delay(10, LCDStatus::Begin0);
                ReturnCode::SUCCESS
            } else {
                ReturnCode::EBUSY
            }
        } else {
            self.screen_command(1, 0, LCD_DISPLAYON)
        }
    }

    fn display_off(&self) -> ReturnCode {
        self.screen_command(1, 1, LCD_DISPLAYON)
    }

    fn clear(&self) -> ReturnCode {
        self.screen_command(2, 0, 0)
    }

    fn set_client(&self, client: Option<&'a dyn TextScreenClient>) {
        if let Some(client) = client {
            self.text_screen_client.set(client);
        } else {
            self.text_screen_client.clear();
        }
    }
}<|MERGE_RESOLUTION|>--- conflicted
+++ resolved
@@ -51,18 +51,9 @@
 use core::cell::Cell;
 use kernel::common::cells::{OptionalCell, TakeCell};
 use kernel::hil::gpio;
-<<<<<<< HEAD
-use kernel::hil::time::{self, Alarm};
-use kernel::{AppId, AppSlice, Callback, Grant, LegacyDriver, ReturnCode, SharedReadWrite};
-
-/// Syscall driver number.
-
-pub const DRIVER_NUM: usize = driver::NUM::Hd44780 as usize;
-=======
 use kernel::hil::text_screen::{TextScreen, TextScreenClient};
 use kernel::hil::time::{self, Alarm, Frequency};
 use kernel::ReturnCode;
->>>>>>> b614902f
 
 /// commands
 static LCD_CLEARDISPLAY: u8 = 0x01;
@@ -90,16 +81,7 @@
 
 pub static mut ROW_OFFSETS: [u8; 4] = [0; 4];
 
-<<<<<<< HEAD
-#[derive(Default)]
-pub struct App {
-    text_buffer: Option<AppSlice<SharedReadWrite, u8>>,
-}
-
-// The states the program can be in.
-=======
 /// The states the program can be in.
->>>>>>> b614902f
 #[derive(Copy, Clone, PartialEq)]
 enum LCDStatus {
     Idle,
@@ -150,9 +132,6 @@
     lcd_after_command_status: Cell<LCDStatus>,
     lcd_after_delay_status: Cell<LCDStatus>,
     command_to_finish: Cell<u8>,
-<<<<<<< HEAD
-    bytes_written: OptionalCell<usize>, //saves number of bytes written after an allow.
-=======
 
     begin_done: Cell<bool>,
     initialized: Cell<bool>,
@@ -164,7 +143,6 @@
     write_buffer: TakeCell<'static, [u8]>,
     write_len: Cell<u8>,
     write_offset: Cell<u8>,
->>>>>>> b614902f
 }
 
 impl<'a, A: Alarm<'a>> HD44780<'a, A> {
@@ -206,10 +184,6 @@
             lcd_after_command_status: Cell::new(LCDStatus::Idle),
             lcd_after_delay_status: Cell::new(LCDStatus::Idle),
             command_to_finish: Cell::new(0),
-<<<<<<< HEAD
-            bytes_written: OptionalCell::empty(),
-        }
-=======
             begin_done: Cell::new(false),
             initialized: Cell::new(false),
             text_screen_client: OptionalCell::empty(),
@@ -221,7 +195,6 @@
         hd44780.init(width, height);
 
         hd44780
->>>>>>> b614902f
     }
 
     /// `init()` initializes the functioning parameters and communication
@@ -344,471 +317,9 @@
         self.pulse(next_status);
     }
 
-<<<<<<< HEAD
-    /* lcd_display will call lcd_command with certain arguments for the display
-     * initialization.
-     *
-     * As argument, there is:
-     *  - the status of the program after setting the display
-     *
-     * Example:
-     *  self.lcd_display(LCDStatus::Idle);
-     */
-    fn lcd_display(&self, next_state: LCDStatus) {
-        self.command_to_finish
-            .set(LCD_DISPLAYCONTROL | self.display_control.get());
-        self.lcd_command(LCD_DISPLAYCONTROL | self.display_control.get(), next_state);
-    }
-
-    /* lcd_command is the main funcion that communicates with the device, and
-     * sends certain values received as arguments to the device (through
-     * write_4_bits function). Due to the delays, the funcion is continued in
-     * the alarm() function.
-     *
-     * As arguments, there are:
-     *  - the value to be sent to the device
-     *  - the next status of the program after sending the value
-     *
-     * Example:
-     *  self.lcd_command(LCD_CLEARDISPLAY, LCDStatus::Clear);
-     */
-    fn lcd_command(&self, value: u8, next_state: LCDStatus) {
-        self.lcd_after_command_status.set(next_state);
-        self.command_to_finish.set(value);
-        self.rs_pin.clear();
-        self.write_4_bits(value >> 4, LCDStatus::Command);
-    }
-
-    /* lcd_clear clears the lcd and brings the cursor at position (0,0).
-     *
-     * As argument, there is:
-     *  - the status of the program after clearing the display
-     *
-     * Example:
-     *  self.clear(LCDStatus::Idle);
-     */
-    fn lcd_clear(&self, next_state: LCDStatus) {
-        self.lcd_after_delay_status.set(next_state);
-        self.lcd_command(LCD_CLEARDISPLAY, LCDStatus::Clear);
-    }
-
-    /* lcd_home clears the lcd and brings the cursor at position (0,0),
-     * as lcd_clear.
-     *
-     * As argument, there is:
-     *  - the status of the program after returning to home
-     *
-     * Example:
-     *  self.home(LCDStatus::Idle);
-     */
-    fn lcd_home(&self, next_state: LCDStatus) {
-        self.lcd_after_delay_status.set(next_state);
-        self.lcd_command(LCD_CLEARDISPLAY, LCDStatus::Home);
-    }
-
-    /* set_delay sets an alarm and saved the next state after that.
-     *
-     * As argument, there are:
-     *  - the duration of the alarm:
-     *      - 10 means 100 ms
-     *      - 100 means 10 ms
-     *      - 500 means 2 ms
-     *  - the status of the program after the alarm fires
-     *
-     * Example:
-     *  self.set_delay(10, LCDStatus::Idle);
-     */
-    fn set_delay(&self, timer: u32, next_status: LCDStatus) {
-        self.lcd_status.set(next_status);
-        let interval = A::ticks_from_us(1000000 / timer);
-        self.alarm.set_alarm(self.alarm.now(), interval);
-    }
-
-    /* check_buffer checks if there is enough space available on the buffer
-     * for the last command sent from userspace.
-     *
-     * Example: self.check_buffer();
-     */
-    fn check_buffer(&self, to_check: usize) -> i16 {
-        let current_len = self.command_len.get() as usize;
-        if current_len > 197 {
-            // debug!("current_len from check_buffer {}", current_len);
-        }
-        if current_len >= BUFSIZE {
-            BUFFER_FULL
-        } else if current_len + to_check > BUFSIZE {
-            (BUFSIZE - current_len) as i16
-        } else {
-            to_check as i16
-        }
-    }
-}
-
-impl<'a, A: Alarm<'a>> LegacyDriver for HD44780<'a, A> {
-    /* Send a buffer to be displayed on the LCD device. The buffer is fully
-     * saved in the command buffer if there are enough empty slots left, or
-     * partially saved until the buffer gets full.
-     *
-     *  * As arguments, there are:
-     *  - the driver number
-     *  - the allow command number
-     *  - pointer to the buffer to be sent
-     *
-     * Return: Success - buffer saved. use command 10 to retrieve the number of bytes written
-     *         ENOSUPPORT - the allow_num is not 1, so the syscall was mistaken
-     *
-     * Example:
-     *
-     * // save a Begin command with 16 and 1 as arguments
-     * char buffer[128];
-     * int ret = allow(DRIVER_LCD_NUM, 1, (void *) buffer, 0);
-     */
-    fn allow_readwrite(
-        &self,
-        appid: AppId,
-        allow_num: usize,
-        slice: Option<AppSlice<SharedReadWrite, u8>>,
-    ) -> ReturnCode {
-        let mut ret = 0;
-        let mut partial: bool = false;
-        match allow_num {
-            0 => self
-                .apps
-                .enter(appid, |app, _| {
-                    if let Some(ref s) = slice {
-                        /* check to see how many empty slots are and how much
-                         * can be written to the buffer
-                         */
-                        ret = self.check_buffer(s.len());
-                        match ret {
-                            BUFFER_FULL => {
-                                self.handle_commands();
-                                self.bytes_written.set(ALLOW_BAD_VALUE);
-                                return ReturnCode::SUCCESS;
-                            }
-                            _ => {
-                                if ret != s.len() as i16 {
-                                    partial = true;
-                                }
-                            }
-                        }
-                        /* go through the buffer received and save in the command
-                         * buffer the values to be displayed on the device (those
-                         * values are lower than 128 and will be saved exactly as
-                         * they are)
-                         */
-                        let mut leng = self.command_len.get() as usize;
-                        self.command_buffer.map(|buffer| {
-                            for byte in s.iter() {
-                                if partial == true {
-                                    if leng >= BUFSIZE {
-                                        break;
-                                    }
-                                }
-                                buffer[leng] = *byte;
-                                leng += 1;
-                            }
-                        });
-                        self.command_len.replace(leng as u8);
-                    };
-                    app.text_buffer = slice;
-                    self.handle_commands();
-                    self.bytes_written.set(ret as usize);
-                    ReturnCode::SUCCESS
-                })
-                .unwrap_or_else(|err| err.into()),
-            _ => ReturnCode::ENOSUPPORT,
-        }
-    }
-
-    /* Save any setup command in the command buffer. The commands are detailed
-     * at the beginning of the capsule and saved in the buffer according to the
-     * arguments. All the commands sent through the `command` syscall will be
-     * saved in the buffer using values bigger than 128.
-     *
-     * As arguments, there are:
-     *  - the driver number
-     *  - the command number, that defines what command was sent
-     *  - two optional arguments that are used when needed
-     *
-     * Return: SUCCES - the command was saved successfully
-     *         EBUSY - there are no empty slots in the buffer for the command
-     *
-     * Example:
-     * #define DRIVER_LCD_NUM 0x80005
-     *
-     * // save a Begin command with 16 and 1 as arguments
-     * int ret = command(DRIVER_LCD_NUM, 0, 16, 1);
-     */
-    fn command(&self, command_num: usize, data_1: usize, data_2: usize, _: AppId) -> ReturnCode {
-        /* check to see how many slots we need in the command buffer for the
-         * request
-         */
-        let mut to_check: usize = 1;
-        if command_num == 0 || command_num == 1 {
-            to_check = 3;
-        }
-        let ret = self.check_buffer(to_check);
-        /* return EBUSY if there is no space in the buffer */
-        if ret == BUFFER_FULL || ret != to_check as i16 {
-            self.handle_commands();
-            return ReturnCode::EBUSY;
-        }
-        match command_num {
-            /* Save a Begin command and the two arguments */
-            0 => {
-                let mut index = self.command_len.get() as usize;
-                self.command_buffer.map(|buffer| {
-                    buffer[index] = BEGIN;
-                    index += 1;
-                    buffer[index] = data_1 as u8;
-                    index += 1;
-                    buffer[index] = data_2 as u8;
-                    index += 1;
-                });
-                self.command_len.replace(index as u8);
-                self.handle_commands();
-
-                ReturnCode::SUCCESS
-            }
-
-            /* Save a Set_cursor command and the two arguments */
-            1 => {
-                let mut index = self.command_len.get() as usize;
-
-                self.command_buffer.map(|buffer| {
-                    buffer[index] = SET_CURSOR;
-                    index += 1;
-                    buffer[index] = data_1 as u8;
-                    index += 1;
-                    buffer[index] = data_2 as u8;
-                    index += 1;
-                });
-                self.command_len.replace(index as u8);
-                self.handle_commands();
-                ReturnCode::SUCCESS
-            }
-
-            /* Save a Home command */
-            2 => {
-                let mut index = self.command_len.get() as usize;
-
-                self.command_buffer.map(|buffer| {
-                    buffer[index] = HOME;
-                    index += 1;
-                });
-                self.command_len.replace(index as u8);
-                self.handle_commands();
-                ReturnCode::SUCCESS
-            }
-
-            /* Save a Clear command */
-            3 => {
-                let mut index = self.command_len.get() as usize;
-
-                self.command_buffer.map(|buffer| {
-                    buffer[index] = CLEAR;
-                    index += 1;
-                });
-                self.command_len.replace(index as u8);
-                self.handle_commands();
-                ReturnCode::SUCCESS
-            }
-
-            /* Save a Left_to_right or Right_to_left command */
-            4 => {
-                let mut index = self.command_len.get() as usize;
-                match data_1 {
-                    /* Left_to_right */
-                    0 => {
-                        self.command_buffer.map(|buffer| {
-                            buffer[index] = LEFT_TO_RIGHT;
-                            index += 1;
-                        });
-                    }
-
-                    /* Right_to_left */
-                    1 => {
-                        self.command_buffer.map(|buffer| {
-                            buffer[index] = RIGHT_TO_LEFT;
-                            index += 1;
-                        });
-                    }
-
-                    _ => {}
-                }
-                self.command_len.replace(index as u8);
-                self.handle_commands();
-                ReturnCode::SUCCESS
-            }
-
-            /* Save an Autoscroll or a No_autoscroll command */
-            5 => {
-                let mut index = self.command_len.get() as usize;
-                match data_1 {
-                    /* Autoscroll */
-                    0 => {
-                        self.command_buffer.map(|buffer| {
-                            buffer[index] = AUTOSCROLL;
-                            index += 1;
-                        });
-                    }
-
-                    /* No_autoscroll */
-                    1 => {
-                        self.command_buffer.map(|buffer| {
-                            buffer[index] = NO_AUTOSCROLL;
-                            index += 1;
-                        });
-                    }
-                    _ => {}
-                }
-                self.command_len.replace(index as u8);
-                self.handle_commands();
-                ReturnCode::SUCCESS
-            }
-
-            /* Save a Cursor or a No_cursor command */
-            6 => {
-                let mut index = self.command_len.get() as usize;
-                match data_1 {
-                    /* Cursor */
-                    0 => {
-                        self.command_buffer.map(|buffer| {
-                            buffer[index] = CURSOR;
-                            index += 1;
-                        });
-                    }
-
-                    /* No_cursor */
-                    1 => {
-                        self.command_buffer.map(|buffer| {
-                            buffer[index] = NO_CURSOR;
-                            index += 1;
-                        });
-                    }
-                    _ => {}
-                }
-                self.command_len.replace(index as u8);
-                self.handle_commands();
-                ReturnCode::SUCCESS
-            }
-
-            /* Save a Display or a No_display command */
-            7 => {
-                let mut index = self.command_len.get() as usize;
-                match data_1 {
-                    /* Display */
-                    0 => {
-                        self.command_buffer.map(|buffer| {
-                            buffer[index] = DISPLAY;
-                            index += 1;
-                        });
-                    }
-
-                    /* No_display */
-                    1 => {
-                        self.command_buffer.map(|buffer| {
-                            buffer[index] = NO_DISPLAY;
-                            index += 1;
-                        });
-                    }
-                    _ => {}
-                }
-                self.command_len.replace(index as u8);
-                self.handle_commands();
-                ReturnCode::SUCCESS
-            }
-
-            /* Save a Blink or a No_blink command */
-            8 => {
-                let mut index = self.command_len.get() as usize;
-                match data_1 {
-                    /* Blink */
-                    0 => {
-                        self.command_buffer.map(|buffer| {
-                            buffer[index] = BLINK;
-                            index += 1;
-                        });
-                    }
-
-                    /* No_blink */
-                    1 => {
-                        self.command_buffer.map(|buffer| {
-                            buffer[index] = NO_BLINK;
-                            index += 1;
-                        });
-                    }
-                    _ => {}
-                }
-                self.command_len.replace(index as u8);
-                self.handle_commands();
-                ReturnCode::SUCCESS
-            }
-
-            /* Save a Scroll_display_left or a Scroll_display_right command */
-            9 => {
-                let mut index = self.command_len.get() as usize;
-                match data_1 {
-                    /* Scroll_display_left */
-                    0 => {
-                        self.command_buffer.map(|buffer| {
-                            buffer[index] = SCROLL_DISPLAY_LEFT;
-                            index += 1;
-                        });
-                    }
-
-                    /* Scroll_display_right */
-                    1 => {
-                        self.command_buffer.map(|buffer| {
-                            buffer[index] = SCROLL_DISPLAY_RIGHT;
-                            index += 1;
-                        });
-                    }
-                    _ => {}
-                }
-                self.command_len.replace(index as u8);
-                self.handle_commands();
-                ReturnCode::SUCCESS
-            }
-
-            /* Get the number of bytes written by the last allow.
-             * Only works once, the value is cleared once read.
-             * */
-            10 => match self.bytes_written.take() {
-                Some(v) => ReturnCode::SuccessWithValue { value: v },
-                None => ReturnCode::EALREADY,
-            },
-
-            /* default */
-            _ => ReturnCode::ENOSUPPORT,
-        }
-    }
-
-    /* subscribe syscall not implemented
-     *
-     * Returns always ENOSUPORT.
-     */
-    fn subscribe(
-        &self,
-        _subscribe_num: usize,
-        _callback: Option<Callback>,
-        _app_id: AppId,
-    ) -> ReturnCode {
-        ReturnCode::ENOSUPPORT
-    }
-}
-
-impl<'a, A: Alarm<'a>> time::AlarmClient for HD44780<'a, A> {
-    /* alarm() is called after each alarm finished, and depending on the
-     * current state of the program, the next step in being decided.
-     */
-    fn alarm(&self) {
-=======
     /// `continue_ops()` is called after an alarm is fired and continues to
     /// execute the command from the state it was left in before the alarm
     fn continue_ops(&self) {
->>>>>>> b614902f
         let state = self.lcd_status.get();
 
         match state {
