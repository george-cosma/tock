--- conflicted
+++ resolved
@@ -19,10 +19,7 @@
 
 # Add the rustfmt component if needed.
 if ! rustup component list | grep 'rustfmt.*(installed)' -q; then
-<<<<<<< HEAD
-=======
 	# Some versions of OS X want the -preview version, retry that on failure
->>>>>>> 311a1971
 	rustup component add rustfmt || rustup component add rustfmt-preview
 fi
 
